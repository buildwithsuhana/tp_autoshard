import re
from typing import Sequence

import pytest
import torch
import transformers
from peft import LoraConfig, get_peft_model
from transformers import AutoModelForCausalLM, AutoTokenizer, BertModel, T5ForConditionalGeneration

from tensor_parallel import TensorParallelPreTrainedModel
from tensor_parallel.pretrained_model import find_predefined_tensor_parallel_config


def add_lora(model: torch.nn.Module, model_name: str) -> torch.nn.Module:
    try:
        lora_config = LoraConfig(base_model_name_or_path=model_name, lora_alpha=32, lora_dropout=0.05)
        model = get_peft_model(model, lora_config)
    except ValueError:

        def get_num_layers(model):
            numbers = set()
            for name, _ in model.named_parameters():
                for number in re.findall(r"\d+", name):
                    numbers.add(int(number))
            return max(numbers)

        def get_last_layer_linears(model):
            names = []

            num_layers = get_num_layers(model)
            for name, module in model.named_modules():
                if str(num_layers) in name and not "encoder" in name:
                    if isinstance(module, torch.nn.Linear):
                        names.append(name)
            return names

        lora_config = LoraConfig(target_modules=get_last_layer_linears(model), lora_alpha=32, lora_dropout=0.05)
        model = get_peft_model(model, lora_config)

    return model


@pytest.mark.parametrize(
    "model_classes",
    [
        [
            transformers.AutoModel,
            transformers.AutoModelForCausalLM,
            transformers.AutoModelForSequenceClassification,
            transformers.AutoModelForTokenClassification,
        ]
    ],
)
@pytest.mark.parametrize("model_name", ["bigscience/bloom-560m", "gpt2"])
def test_multipurpose_configs(model_classes, model_name):
    def all_equal(iterator):
        iterator = iter(iterator)
        try:
            first = next(iterator)
        except StopIteration:
            return True
        return all(first == x for x in iterator)

    devices = ("cpu",) * 2
    tensor_parallel_configs = []
    for model_class in model_classes:
        model = model_class.from_pretrained(model_name)
        tensor_parallel_configs.append(find_predefined_tensor_parallel_config(model.config, devices))

    assert all_equal(
        map(lambda x: x.attr_rules.keys(), tensor_parallel_configs)
    )  # basically asserting that all of those have the same config


def prepare_model(model_name, use_lora):
    if model_name == "BlackSamorez/falcon-40b-tiny-testing" and torch.__version__ < "2.0":
        pytest.skip(f"Not testing {model_name} with torch=={torch.__version__}")
    if model_name == "BlackSamorez/llama-2-tiny-testing" and transformers.__version__ < "4.31":
        pytest.skip(f"Not testing {model_name} with transformers=={transformers.__version__}")

    try:
        model = AutoModelForCausalLM.from_pretrained(model_name, low_cpu_mem_usage=True, trust_remote_code=True)
    except KeyError as err:
        pytest.skip(f"Could not create model {model_name} with error {err}")
    if use_lora:
        if model_name == "gpt2":
            pytest.skip("Not testing LoRA for gpt2")
        model = add_lora(model, model_name)
    return model


@pytest.mark.parametrize("use_lora", [False, True])
@pytest.mark.parametrize("sharded", [False, True])
@pytest.mark.parametrize("devices", [("cpu",) * 2, ("cpu",) * 3])
@pytest.mark.parametrize(
    "model_name",
    [
        "bigscience/bloom-560m",
        "gpt2",
        "trl-internal-testing/tiny-random-GPTNeoXForCausalLM",
        "Salesforce/codegen-350M-mono",
        "Bingsu/llama-190m-arch",
        "BlackSamorez/llama-2-tiny-testing",
        "BlackSamorez/falcon-40b-tiny-testing",
    ],
)
def test_forward_gpt2_like(use_lora, sharded, devices, model_name):
    torch.manual_seed(0)

    model = prepare_model(model_name, use_lora).to(devices[0])

    inp1 = torch.randint(1, 1000, size=(2, 3), device=devices[0])
    inp2 = torch.randint(1, 1000, size=(2, 1), device=devices[0])
    inp3 = torch.randint(1, 1000, size=(2, 2), device=devices[0])

    out1_ref = model(inp1, use_cache=True, output_hidden_states=True)
    out2_ref = model(inp2, use_cache=True, past_key_values=out1_ref.past_key_values)
    out3_ref = model(inp3, use_cache=True, past_key_values=out2_ref.past_key_values)

    model_tp = TensorParallelPreTrainedModel(model, devices, sharded=sharded)
    del model

    out1 = model_tp(inp1, use_cache=True, output_hidden_states=True)
    out2 = model_tp(inp2, use_cache=True, past_key_values=out1.past_key_values)
    out3 = model_tp(inp3, use_cache=True, past_key_values=out2.past_key_values)

    torch.testing.assert_close(out1_ref.hidden_states[-1], out1.hidden_states[-1], atol=3e-3, rtol=1e-05)
    torch.testing.assert_close(out1_ref.logits, out1.logits, atol=3e-3, rtol=1e-05)
    torch.testing.assert_close(out2_ref.logits, out2.logits, atol=3e-3, rtol=1e-05)
    torch.testing.assert_close(out3_ref.logits, out3.logits, atol=3e-3, rtol=1e-05)


@pytest.mark.parametrize("use_lora", [False, True])
@pytest.mark.parametrize("sharded", [False, True])
@pytest.mark.parametrize("devices", [("cpu",) * 2, ("cpu",) * 3])
@pytest.mark.parametrize("model_name", ["t5-small"])
def test_forward_t5_like(use_lora, sharded, devices, model_name):
    torch.manual_seed(0)

    model = T5ForConditionalGeneration.from_pretrained(model_name).to(devices[0])
    if use_lora:
        model = add_lora(model, model_name)

    enc = torch.randint(1, 1000, size=(2, 3), device=devices[0])
    dec1 = torch.randint(1, 1000, size=(2, 3), device=devices[0])
    dec2 = torch.randint(1, 1000, size=(2, 1), device=devices[0])
    dec3 = torch.randint(1, 1000, size=(2, 2), device=devices[0])

    out1_ref = model(enc, decoder_input_ids=dec1, use_cache=True, output_hidden_states=True)
    out2_ref = model(enc, decoder_input_ids=dec2, use_cache=True, past_key_values=out1_ref.past_key_values)
    out3_ref = model(enc, decoder_input_ids=dec3, use_cache=True, past_key_values=out2_ref.past_key_values)

    model_tp = TensorParallelPreTrainedModel(model, devices, sharded=sharded)
    del model

    out1 = model_tp(enc, decoder_input_ids=dec1, use_cache=True, output_hidden_states=True)
    out2 = model_tp(enc, decoder_input_ids=dec2, use_cache=True, past_key_values=out1_ref.past_key_values)
    out3 = model_tp(enc, decoder_input_ids=dec3, use_cache=True, past_key_values=out2_ref.past_key_values)

    torch.testing.assert_close(
        out1_ref.decoder_hidden_states[-1], out1.decoder_hidden_states[-1], atol=3e-3, rtol=1e-05
    )
    torch.testing.assert_close(out1_ref.logits, out1.logits, atol=3e-3, rtol=1e-05)
    torch.testing.assert_close(out2_ref.logits, out2.logits, atol=3e-3, rtol=1e-05)
    torch.testing.assert_close(out3_ref.logits, out3.logits, atol=3e-3, rtol=1e-05)


@pytest.mark.parametrize("use_lora", [False, True])
@pytest.mark.parametrize("sharded", [False, True])
@pytest.mark.parametrize("devices", [("cpu",) * 2, ("cpu",) * 3])
@pytest.mark.parametrize("model_name", ["bert-base-uncased"])
def test_forward_bert_like(use_lora, sharded, devices, model_name):
    torch.manual_seed(0)

    model = BertModel.from_pretrained(model_name).to(devices[0])
    if use_lora:
        model = add_lora(model, model_name)

    inp1 = torch.randint(1, 1000, size=(2, 3), device=devices[0])
    inp2 = torch.randint(1, 1000, size=(2, 1), device=devices[0])
    inp3 = torch.randint(1, 1000, size=(2, 2), device=devices[0])

    out1_ref = model(inp1, output_hidden_states=True)
    out2_ref = model(inp2, output_hidden_states=True)
    out3_ref = model(inp3, output_hidden_states=True)

    model_tp = TensorParallelPreTrainedModel(model, devices, sharded=sharded)
    del model

    out1 = model_tp(inp1, output_hidden_states=True)
    out2 = model_tp(inp2, output_hidden_states=True)
    out3 = model_tp(inp3, output_hidden_states=True)

    torch.testing.assert_close(out1_ref.hidden_states[-1], out1.hidden_states[-1], atol=3e-3, rtol=1e-05)
    torch.testing.assert_close(out2_ref.hidden_states[-1], out2.hidden_states[-1], atol=3e-3, rtol=1e-05)
    torch.testing.assert_close(out3_ref.hidden_states[-1], out3.hidden_states[-1], atol=3e-3, rtol=1e-05)


def _assert_scores_allclose_long_enough(
    first_scores: Sequence[torch.Tensor], second_scores: Sequence[torch.Tensor]
) -> int:
    for i in range(3):
        torch.testing.assert_close(
            first_scores[i],
            second_scores[i],
            atol=3e-3,
            rtol=1e-05,
            msg=lambda msg: f"Diverged at {'%d%s' % (i + 1,'tsnrhtdd'[((i + 1)//10%10!=1)*((i + 1)%10<4)*(i + 1)%10::4])} token: {msg}",
        )


@pytest.mark.parametrize("generate_kwargs", [{"num_beams": 3}, {}, {"top_p": 0.5}])
@pytest.mark.parametrize(
    "model_name",
    [
        "t5-small",
        "bigscience/bloom-560m",
        "gpt2",
        "trl-internal-testing/tiny-random-GPTNeoXForCausalLM",
        "Bingsu/llama-190m-arch",
        "BlackSamorez/falcon-40b-tiny-testing",
    ],
)
@pytest.mark.parametrize("sharded", [True, False])
@pytest.mark.parametrize("devices", [("cpu",) * 2, ("cpu",) * 3])
def test_generate(generate_kwargs, model_name, sharded, devices):
    torch.manual_seed(0)

    if model_name == "BlackSamorez/falcon-40b-tiny-testing" and torch.__version__ < "2.0":
        pytest.skip(f"Not testing {model_name} with torch=={torch.__version__}")

    def _generate_scores(model, input_ids, generate_kwargs):
        scores_tuple = model.generate(
            input_ids,
            min_length=10,
            return_dict_in_generate=True,
            output_scores=True,
            **generate_kwargs,
        ).scores
        return torch.stack([scores[0] for scores in scores_tuple], dim=0)

    try:
        if model_name == "t5-small":
            model = T5ForConditionalGeneration.from_pretrained(model_name, low_cpu_mem_usage=True).to(devices[0])
        else:
            model = (
                transformers.AutoModelForCausalLM.from_pretrained(
                    model_name, low_cpu_mem_usage=True, trust_remote_code=True
                )
            ).to(devices[0])
    except KeyError as err:
        pytest.skip(f"Could not create model {model_name} with error {err}")

    input_ids = torch.randint(1, 1000, size=(2, 10), device=devices[0])

    scores_ref = _generate_scores(model, input_ids, generate_kwargs)

    model_tp = TensorParallelPreTrainedModel(model, devices, sharded=sharded)
    del model

    scores = _generate_scores(model_tp, input_ids, generate_kwargs)

    _assert_scores_allclose_long_enough(scores_ref, scores)


<<<<<<< HEAD
=======
@pytest.mark.parametrize(
    "model_name",
    [
        "t5-small",
        "bigscience/bloom-560m",
    ],
)
@pytest.mark.parametrize("devices", [("cpu",) * 2, ("cpu",) * 3])
def test_generate_inputs_embeds(model_name, devices):
    torch.manual_seed(0)

    def _generate_scores(model, inputs_embeds):
        scores_tuple = model.generate(
            inputs_embeds=inputs_embeds,
            min_length=10,
            return_dict_in_generate=True,
            output_scores=True,
        ).scores
        return torch.stack([scores[0] for scores in scores_tuple], dim=0)

    if model_name == "t5-small":
        model = T5ForConditionalGeneration.from_pretrained(model_name, low_cpu_mem_usage=True).float().to(devices[0])
    else:
        model = (
            transformers.AutoModelForCausalLM.from_pretrained(
                model_name, low_cpu_mem_usage=True, trust_remote_code=True
            )
            .float()
            .to(devices[0])
        )

    inputs_embeds = torch.rand(1, 3, model.config.hidden_size, device=devices[0])

    scores_ref = _generate_scores(model, inputs_embeds)

    model_tp = tensor_parallel(model, devices)
    del model

    scores = _generate_scores(model_tp, inputs_embeds)

    _assert_scores_allclose_long_enough(scores_ref, scores)


@pytest.mark.parametrize("use_predefined_config", [False, True])
>>>>>>> 807a2ff0
@pytest.mark.parametrize("model_name", ["t5-small"])
@pytest.mark.parametrize("sharded", [False, True])
@pytest.mark.parametrize("devices", [("cpu",) * 2, ("cpu",) * 3])
def test_encoder(model_name, sharded, devices):
    torch.manual_seed(0)

    model = T5ForConditionalGeneration.from_pretrained(model_name, low_cpu_mem_usage=True)

    inp1 = torch.randint(1, 1000, size=(2, 3), device=devices[0])
    inp2 = torch.randint(1, 1000, size=(2, 3), device=devices[0])

    out1_ref = model.get_encoder()(inp1)
    out2_ref = model.get_encoder()(inp2)

    model_tp = TensorParallelPreTrainedModel(model, devices, sharded=sharded)
    assert isinstance(model_tp, TensorParallelPreTrainedModel)
    del model

    out1 = model_tp.get_encoder()(inp1)
    out2 = model_tp.get_encoder()(inp2)

    torch.testing.assert_close(out1_ref, out1, atol=3e-3, rtol=1e-05)
    torch.testing.assert_close(out2_ref, out2, atol=3e-3, rtol=1e-05)<|MERGE_RESOLUTION|>--- conflicted
+++ resolved
@@ -263,8 +263,6 @@
     _assert_scores_allclose_long_enough(scores_ref, scores)
 
 
-<<<<<<< HEAD
-=======
 @pytest.mark.parametrize(
     "model_name",
     [
@@ -308,8 +306,6 @@
     _assert_scores_allclose_long_enough(scores_ref, scores)
 
 
-@pytest.mark.parametrize("use_predefined_config", [False, True])
->>>>>>> 807a2ff0
 @pytest.mark.parametrize("model_name", ["t5-small"])
 @pytest.mark.parametrize("sharded", [False, True])
 @pytest.mark.parametrize("devices", [("cpu",) * 2, ("cpu",) * 3])
