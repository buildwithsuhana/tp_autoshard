--- conflicted
+++ resolved
@@ -738,11 +738,7 @@
         from keras import ops
         import numpy as np
 
-<<<<<<< HEAD
-        # x, y = data
-=======
         # Robustly unpack data potentially containing (x, y) or (x, y, sample_weight)
->>>>>>> 9e481f2a
         sample_weight = None
         if isinstance(data, (list, tuple)):
             if len(data) == 3:
@@ -750,20 +746,14 @@
             elif len(data) == 2:
                 x, y = data
             else:
-<<<<<<< HEAD
-=======
                 # Fallback: treat entire payload as x and set y to None
->>>>>>> 9e481f2a
                 x, y = data, None
         elif isinstance(data, dict):
             x = data.get('x') if 'x' in data else data.get('inputs')
             y = data.get('y') if 'y' in data else data.get('targets')
             sample_weight = data.get('sample_weight')
         else:
-<<<<<<< HEAD
-=======
             # Unknown structure; assume it's inputs only
->>>>>>> 9e481f2a
             x, y = data, None
 
         all_trainable_weights = self.trainable_weights
@@ -776,21 +766,13 @@
                 var.assign(value)
 
             y_pred = self(x, training=True)
-<<<<<<< HEAD
-            # loss = self.compute_loss(y=y, y_pred=y_pred)
-
-=======
->>>>>>> 9e481f2a
             if y is not None:
                 if sample_weight is not None:
                     loss = self.compute_loss(y=y, y_pred=y_pred, sample_weight=sample_weight)
                 else:
                     loss = self.compute_loss(y=y, y_pred=y_pred)
             else:
-<<<<<<< HEAD
-=======
                 # If no labels provided, compute a dummy loss as mean of predictions
->>>>>>> 9e481f2a
                 loss = ops.mean(y_pred)
 
             for var, value in zip(all_trainable_weights, original_values):
@@ -807,11 +789,6 @@
         self.optimizer.apply_gradients(list(zip(synced_gradients, all_trainable_weights)))
 
         y_pred_for_metrics = self(x, training=False)
-<<<<<<< HEAD
-        # if self._compile_metrics is not None:
-        #     self._compile_metrics.update_state(y, y_pred_for_metrics)
-=======
->>>>>>> 9e481f2a
         if self._compile_metrics is not None and y is not None:
             if sample_weight is not None:
                 self._compile_metrics.update_state(y, y_pred_for_metrics, sample_weight=sample_weight)
